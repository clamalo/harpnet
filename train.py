import torch.nn as nn
import torch
import xarray as xr
import numpy as np
from torch.utils.data import Dataset, DataLoader
from tqdm import tqdm
import matplotlib.pyplot as plt
import os
import cartopy.crs as ccrs
import cartopy.feature as cfeature
import time
from datetime import datetime
from dask.diagnostics import ProgressBar
import torch.nn.functional as F
import random
import pickle
from utils.model import UNetWithAttention
from utils.utils import *
import warnings
warnings.filterwarnings("ignore")
import pandas as pd
import cftime



BASE_DIR = '/Users/clamalo/documents/harpnet/load_data/'
LOAD = False
months = -1
max_lat, min_lat, max_lon, min_lon = 44.85, 39.3, -108.7, -114.25


if LOAD:
    #LOAD TP DATA
    summed_dir = '/Volumes/T9/monthly/'
    file_paths = [os.path.join(summed_dir, fp) for fp in os.listdir(summed_dir) if fp.endswith('.nc')]
    file_paths = sorted(file_paths, key=lambda fp: os.path.basename(fp))

    with ProgressBar():
        ds = xr.open_mfdataset(file_paths, combine='by_coords', parallel=True, chunks={'time': 100})
        time_index = pd.DatetimeIndex(ds.time.values)
        filtered_times = time_index[time_index.hour.isin([3, 6, 9, 12, 15, 18, 21, 0])]
        ds = ds.sel(time=filtered_times)

    
    ds = ds.sortby('time')
    ds['days'] = ds.time.dt.dayofyear
    for var in ds.data_vars:
        ds[var] = ds[var].astype('float32')

    reference_ds = xr.load_dataset(os.path.join(BASE_DIR, 'reference_ds.grib2'), engine='cfgrib')
    reference_ds = reference_ds.assign_coords(longitude=(((reference_ds.longitude + 180) % 360) - 180)).sortby('longitude')
    reference_ds = reference_ds.sel(latitude=slice(max_lat+0.5, min_lat-0.5), longitude=slice(min_lon-0.5, max_lon+0.5))

    input_ds = ds.interp(lat=reference_ds.latitude.values, lon=reference_ds.longitude.values)

    #crop both datasets to before october 1 2020 0z (not inclusive) THIS IS THE TRAIN/TEST SPLIT
    input_ds = input_ds.sel(time=slice(None, np.datetime64('2020-09-30T21:00:00')))
    ds = ds.sel(time=slice(None, np.datetime64('2020-09-30T21:00:00')))

    ds = ds.sel(lat=slice(min_lat, max_lat), lon=slice(min_lon, max_lon))

    shapes = {}
    shapes['input_latitudes'] = input_ds.lat.values
    shapes['input_longitudes'] = input_ds.lon.values
    shapes['output_latitudes'] = ds.lat.values
    shapes['output_longitudes'] = ds.lon.values

    indices = list(range(input_ds.time.shape[0]))
    random.shuffle(indices)

    for var in input_ds.data_vars:
        load_array(input_ds[var], shapes, indices, BASE_DIR)
    load_array(ds['tp'], shapes, indices, BASE_DIR, target=True)
    load_array(ds['days'], shapes, indices, BASE_DIR)

    with open(os.path.join(BASE_DIR, 'shapes.pkl'), 'wb') as f:
        pickle.dump(shapes, f)

<<<<<<< HEAD
=======

>>>>>>> 6af1fcb9
variables = ['tp']

if not LOAD:
    with open(os.path.join(BASE_DIR, 'shapes.pkl'), 'rb') as f:
        shapes = pickle.load(f)
input_ds_latitudes, input_ds_longitudes = shapes['input_latitudes'], shapes['input_longitudes']
ds_latitudes, ds_longitudes = shapes['output_latitudes'], shapes['output_longitudes']

train_var_dict = {var: np.memmap(os.path.join(BASE_DIR, f"{var}_mmap_train.dat"), dtype='float32', mode='r', shape=shapes[f'{var}_train']) for var in variables}
train_data = np.concatenate([train_var_dict[var] for var in variables], axis=1)
train_labels = np.memmap(os.path.join(BASE_DIR, 'target_mmap_train.dat'), dtype='float32', mode='r', shape=shapes['target_train'])
train_days = np.memmap(os.path.join(BASE_DIR, 'days_mmap_train.dat'), dtype='float32', mode='r', shape=shapes['days_train'])

train_dataset = MemMapDataset(train_data, train_labels, train_days)
train_dataloader = DataLoader(train_dataset, batch_size=32, shuffle=False)

print(f'({len(train_dataloader)}, 32, {next(iter(train_dataloader))[0].shape[1]}, {next(iter(train_dataloader))[0].shape[2]}, {next(iter(train_dataloader))[0].shape[3]})')

model = UNetWithAttention(1, 1)
#restore weights
checkpoint = torch.load('checkpoints/train_e50.pt')
model.load_state_dict(checkpoint['model_state_dict'])
device = torch.device('mps')
model = model.to(device)
criterion = nn.MSELoss()
optimizer = torch.optim.Adam(model.parameters(), lr=0.001)
optimizer.load_state_dict(checkpoint['optimizer_state_dict'])

num_params = sum(p.numel() for p in model.parameters())
print(f'\nNumber of parameters: {num_params/1e6:.2f}M')

# TRAIN
num_epochs = 51
for epoch in range(51,101):
    epoch_loss = 0
    model.train()
    for i, batch in tqdm(enumerate(train_dataloader), total=len(train_dataloader)):
        labels = batch[1].to(device)
        data = batch[0].to(device)

        optimizer.zero_grad()
        outputs = model(data)
        
        loss = criterion(outputs, labels)
        
        loss.backward()
        
        optimizer.step()
        
        epoch_loss += loss.item()
    print(f'Epoch {epoch+1}/{num_epochs}, Loss: {epoch_loss/len(train_dataloader)}')

    checkpoint = {
        'epoch': epoch,
        'model_state_dict': model.state_dict(),
        'optimizer_state_dict': optimizer.state_dict(),
        'loss': epoch_loss/len(train_dataloader)
    }
    torch.save(checkpoint, f'checkpoints/train_e{epoch}.pt')<|MERGE_RESOLUTION|>--- conflicted
+++ resolved
@@ -76,10 +76,8 @@
     with open(os.path.join(BASE_DIR, 'shapes.pkl'), 'wb') as f:
         pickle.dump(shapes, f)
 
-<<<<<<< HEAD
-=======
 
->>>>>>> 6af1fcb9
+
 variables = ['tp']
 
 if not LOAD:
